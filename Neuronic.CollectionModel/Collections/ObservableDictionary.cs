--- conflicted
+++ resolved
@@ -19,10 +19,6 @@
     public class ObservableDictionary<TKey, TValue> : IDictionary<TKey, TValue>,
         IReadOnlyObservableCollection<KeyValuePair<TKey, TValue>>
     {
-<<<<<<< HEAD
-        private readonly WeakReference _keys = new WeakReference(null);
-        private readonly WeakReference _values = new WeakReference(null);
-=======
 #if NET40
         private readonly WeakReference _keys = new WeakReference(null);
         private readonly WeakReference _values = new WeakReference(null);
@@ -30,7 +26,6 @@
         private readonly WeakReference<DictionaryKeyCollection> _keys = new WeakReference<DictionaryKeyCollection>(null);
         private readonly WeakReference<DictionaryValueCollection> _values = new WeakReference<DictionaryValueCollection>(null);
 #endif
->>>>>>> 1f3ebb5c
 
         /// <summary>
         /// Initializes a new instance of the <see cref="ObservableDictionary{TKey, TValue}"/> class.
@@ -210,10 +205,6 @@
         {
             get
             {
-<<<<<<< HEAD
-                var keys = _keys.Target as DictionaryKeyCollection;
-                if (keys != null)
-=======
 #if NET40
                 var keys = _keys.Target as DictionaryKeyCollection;
                 if (keys != null)
@@ -223,9 +214,9 @@
 #else
                 DictionaryKeyCollection keys;
                 if (_keys.TryGetTarget(out keys))
->>>>>>> 1f3ebb5c
                     return keys;
-                _keys.Target = keys = new DictionaryKeyCollection(this);
+                keys = new DictionaryKeyCollection(this);
+                _keys.SetTarget(keys);
                 return keys;
 #endif
             }
@@ -246,10 +237,6 @@
         {
             get
             {
-<<<<<<< HEAD
-                var values = _values.Target as DictionaryValueCollection;
-                if (values != null)
-=======
 #if NET40
                 var values = _values.Target as DictionaryValueCollection;
                 if (values != null)
@@ -259,9 +246,9 @@
 #else
                 DictionaryValueCollection values;
                 if (_values.TryGetTarget(out values))
->>>>>>> 1f3ebb5c
                     return values;
-                _values.Target = values = new DictionaryValueCollection(this);
+                values = new DictionaryValueCollection(this);
+                _values.SetTarget(values);
                 return values;
 #endif
             }
