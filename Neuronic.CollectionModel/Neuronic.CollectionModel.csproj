﻿<?xml version="1.0" encoding="utf-8"?>
<Project Sdk="Microsoft.NET.Sdk">
  <PropertyGroup>
    <ProjectGuid>{388C0806-1701-4486-B3E5-D1F3D9934918}</ProjectGuid>
<<<<<<< HEAD
    <OutputType>Library</OutputType>
    <AppDesignerFolder>Properties</AppDesignerFolder>
    <RootNamespace>Neuronic.CollectionModel</RootNamespace>
    <AssemblyName>Neuronic.CollectionModel</AssemblyName>
    <TargetFrameworkVersion>v4.5</TargetFrameworkVersion>
    <FileAlignment>512</FileAlignment>
    <TargetFrameworkProfile />
  </PropertyGroup>
  <PropertyGroup Condition=" '$(Configuration)|$(Platform)' == 'Debug|AnyCPU' ">
    <DebugSymbols>true</DebugSymbols>
    <DebugType>full</DebugType>
    <Optimize>false</Optimize>
    <OutputPath>bin\net45\Debug\</OutputPath>
    <DefineConstants>DEBUG;TRACE</DefineConstants>
    <ErrorReport>prompt</ErrorReport>
    <WarningLevel>4</WarningLevel>
    <DocumentationFile>bin\net45\Debug\Neuronic.CollectionModel.XML</DocumentationFile>
  </PropertyGroup>
  <PropertyGroup Condition=" '$(Configuration)|$(Platform)' == 'Release|AnyCPU' ">
    <DebugType>pdbonly</DebugType>
    <Optimize>true</Optimize>
    <OutputPath>bin\net45\Release\</OutputPath>
    <DefineConstants>TRACE</DefineConstants>
    <ErrorReport>prompt</ErrorReport>
    <WarningLevel>4</WarningLevel>
    <DocumentationFile>bin\net45\Release\Neuronic.CollectionModel.xml</DocumentationFile>
=======
    <TargetFrameworks>net46;net45;net40</TargetFrameworks>
    <SignAssembly>False</SignAssembly>
    <GeneratePackageOnBuild>True</GeneratePackageOnBuild>
    <Authors>Alexei Labrada</Authors>
    <Company>Neuronic S.A.</Company>
    <Copyright>Copyright © 2016</Copyright>
    <PackageTags>collection notify utility LINQ</PackageTags>
    <Description>Utility .Net library for declarative collection handling. It provides a set of query methods, resembling the ones in LINQ, which operate on read-only observable lists and collections, instead of IEnumerable.</Description>
    <PackageLicenseUrl>https://www.gnu.org/copyleft/lesser.html</PackageLicenseUrl>
    <PackageProjectUrl>https://github.com/ALabrada/Neuronic.CollectionModel</PackageProjectUrl>
    <PackageRequireLicenseAcceptance>True</PackageRequireLicenseAcceptance>
    <Version>1.6.2</Version>
  </PropertyGroup>
  <PropertyGroup Condition="'$(TargetFramework)'=='net40'">
    <DefineConstants>NET40</DefineConstants>
  </PropertyGroup>
  <PropertyGroup Condition="'$(TargetFramework)'=='netstandard1.1'">
    <DefineConstants>NETSTD</DefineConstants>
>>>>>>> 1f3ebb5c
  </PropertyGroup>
  <PropertyGroup Condition="'$(Configuration)|$(Platform)'=='Debug|AnyCPU'">
    <Optimize>False</Optimize>
  </PropertyGroup>
  <ItemGroup Condition="'$(TargetFramework)'=='netstandard1.1'">
    <PackageReference Include="System.Dynamic.Runtime" Version="4.3.0" />
  </ItemGroup>
  <ItemGroup>
    <Reference Include="WindowsBase" Condition="'$(TargetFramework)'!='netstandard1.1'">
      <HintPath>C:\Program Files (x86)\Reference Assemblies\Microsoft\Framework\.NETFramework\v4.6\WindowsBase.dll</HintPath>
    </Reference>
  </ItemGroup>    
</Project><|MERGE_RESOLUTION|>--- conflicted
+++ resolved
@@ -2,34 +2,6 @@
 <Project Sdk="Microsoft.NET.Sdk">
   <PropertyGroup>
     <ProjectGuid>{388C0806-1701-4486-B3E5-D1F3D9934918}</ProjectGuid>
-<<<<<<< HEAD
-    <OutputType>Library</OutputType>
-    <AppDesignerFolder>Properties</AppDesignerFolder>
-    <RootNamespace>Neuronic.CollectionModel</RootNamespace>
-    <AssemblyName>Neuronic.CollectionModel</AssemblyName>
-    <TargetFrameworkVersion>v4.5</TargetFrameworkVersion>
-    <FileAlignment>512</FileAlignment>
-    <TargetFrameworkProfile />
-  </PropertyGroup>
-  <PropertyGroup Condition=" '$(Configuration)|$(Platform)' == 'Debug|AnyCPU' ">
-    <DebugSymbols>true</DebugSymbols>
-    <DebugType>full</DebugType>
-    <Optimize>false</Optimize>
-    <OutputPath>bin\net45\Debug\</OutputPath>
-    <DefineConstants>DEBUG;TRACE</DefineConstants>
-    <ErrorReport>prompt</ErrorReport>
-    <WarningLevel>4</WarningLevel>
-    <DocumentationFile>bin\net45\Debug\Neuronic.CollectionModel.XML</DocumentationFile>
-  </PropertyGroup>
-  <PropertyGroup Condition=" '$(Configuration)|$(Platform)' == 'Release|AnyCPU' ">
-    <DebugType>pdbonly</DebugType>
-    <Optimize>true</Optimize>
-    <OutputPath>bin\net45\Release\</OutputPath>
-    <DefineConstants>TRACE</DefineConstants>
-    <ErrorReport>prompt</ErrorReport>
-    <WarningLevel>4</WarningLevel>
-    <DocumentationFile>bin\net45\Release\Neuronic.CollectionModel.xml</DocumentationFile>
-=======
     <TargetFrameworks>net46;net45;net40</TargetFrameworks>
     <SignAssembly>False</SignAssembly>
     <GeneratePackageOnBuild>True</GeneratePackageOnBuild>
@@ -48,7 +20,6 @@
   </PropertyGroup>
   <PropertyGroup Condition="'$(TargetFramework)'=='netstandard1.1'">
     <DefineConstants>NETSTD</DefineConstants>
->>>>>>> 1f3ebb5c
   </PropertyGroup>
   <PropertyGroup Condition="'$(Configuration)|$(Platform)'=='Debug|AnyCPU'">
     <Optimize>False</Optimize>
