--- conflicted
+++ resolved
@@ -1,3 +1,5 @@
+using System.Collections.Generic;
+
 namespace Neuronic.CollectionModel
 {
     /// <summary>
@@ -11,10 +13,7 @@
     {
     }
 
-<<<<<<< HEAD
-=======
 #if NET40
->>>>>>> 1f3ebb5c
     /// <summary>
     ///     Represents a read-only collection of elements that can be accessed by index;
     /// </summary>
@@ -32,8 +31,5 @@
         /// <returns>The element at <paramref name="index" />.</returns>
         T this[int index] { get; }
     }
-<<<<<<< HEAD
-=======
 #endif
->>>>>>> 1f3ebb5c
 }