﻿using System;
using System.Collections;
using System.Collections.Generic;
using System.Collections.ObjectModel;
using System.Collections.Specialized;
using System.ComponentModel;
using System.Linq;
using System.Windows;
using Neuronic.CollectionModel.Collections;
using Neuronic.CollectionModel.Collections.Containers;
using Neuronic.CollectionModel.Extras;
using Neuronic.CollectionModel.Results;

namespace Neuronic.CollectionModel
{
    /// <summary>
    ///     Provides a set of extension methods for collections and sequences.
    /// </summary>
    public static class CollectionExtensions
    {
        #region Internal Operations
        /// <summary>
        ///     Updates the specified observable collection.
        /// </summary>
        /// <remarks>
        ///     This method can be used to synchronize two observable collections, calling this
        ///     method in the <see cref="INotifyCollectionChanged.CollectionChanged" /> event handler.
        /// </remarks>
        /// <typeparam name="T">The type of the collection elements.</typeparam>
        /// <param name="list">The collection to update.</param>
        /// <param name="source">
        ///     The source collection. This is usually the <strong>sender</strong>
        ///     parameter in the <see cref="INotifyCollectionChanged.CollectionChanged" /> event handler.
        /// </param>
        /// <param name="e">
        ///     The <see cref="NotifyCollectionChangedEventArgs" /> instance containing the event data,
        ///     obtained from the <see cref="INotifyCollectionChanged.CollectionChanged" /> event handler.
        /// </param>
        /// <param name="select">
        ///     A function that can be used to create new items for <paramref name="list" />
        ///     based on the items in <paramref name="source" />. By default, the same items are used.
        /// </param>
        /// <param name="onRemove">
        ///     A callback procedure that can be used to free resources when items
        ///     are removed from <paramref name="list" />.
        /// </param>
        /// <param name="comparer">
        ///     A comparer for the list items. This is only used if the source collection is not a list
        ///     and does not provide index information in <paramref name="e"/>. If this parameter is <c>null</c>,
        ///     <see cref="EqualityComparer{T}.Default"/> is used.
        /// </param>
        public static void UpdateCollection<T>(this ObservableCollection<T> list, IEnumerable source,
            NotifyCollectionChangedEventArgs e,
            Func<object, T> select = null, Action<T> onRemove = null,
            IEqualityComparer<T> comparer = null)
        {
            select = select ?? (o => (T)o);
            // apply the change to the snapshot
            switch (e.Action)
            {
                case NotifyCollectionChangedAction.Add:
                    if ((e.NewStartingIndex < 0) || (list.Count <= e.NewStartingIndex))
                        foreach (var item in e.NewItems)
                            list.Add(select(item));
                    else
                        for (var i = e.NewItems.Count - 1; i >= 0; --i) // insert
                            list.Insert(e.NewStartingIndex, select(e.NewItems[i]));
                    break;

                case NotifyCollectionChangedAction.Remove:
                    if (e.OldStartingIndex < 0)
                        RemoveItems(list, e.OldItems, comparer, select, onRemove);
                    else
                        for (int i = e.OldItems.Count - 1, index = e.OldStartingIndex + i; i >= 0; --i, --index)
                        {
                            var item = list[index];
                            list.RemoveAt(index);
                            onRemove?.Invoke(item);
                        }
                    break;

                case NotifyCollectionChangedAction.Replace:
                    if (e.NewStartingIndex != e.OldStartingIndex)
                        throw new InvalidOperationException("Old and new indexes mismatch on replace.");
                    if (e.NewStartingIndex < 0)
                        ReplaceItems(list, e.OldItems, e.NewItems, comparer, select, onRemove);
                    else
                        for (int i = e.NewItems.Count - 1, index = e.NewStartingIndex + i; i >= 0; --i, --index)
                        {
                            var item = list[index];
                            list[index] = select(e.NewItems[i]);
                            onRemove?.Invoke(item);
                        }
                    break;

                case NotifyCollectionChangedAction.Move:
                    if (e.NewStartingIndex < 0)
                        throw new InvalidOperationException("The index cannot be a negative value.");

                    if (e.OldStartingIndex < e.NewStartingIndex)
                        for (int i = e.OldItems.Count - 1,
                            oldIndex = e.OldStartingIndex + i,
                            newIndex = e.NewStartingIndex + i;
                            i >= 0;
                            --i, --oldIndex, --newIndex)
                            list.Move(oldIndex, newIndex);
                    else
                        for (int i = 0,
                            oldIndex = e.OldStartingIndex + i,
                            newIndex = e.NewStartingIndex + i;
                            i < e.OldItems.Count;
                            ++i, ++oldIndex, ++newIndex)
                            list.Move(oldIndex, newIndex);

                    break;

                case NotifyCollectionChangedAction.Reset:
                    if (onRemove != null)
                        foreach (var item in list)
                            onRemove(item);
                    list.Clear();
                    foreach (var item in source)
                        list.Add(select(item));
                    break;
            }
        }

        private static void RemoveItems<T>(this IList<T> list, IEnumerable oldItems,
            IEqualityComparer<T> comparer, Func<object, T> select, Action<T> onRemove)
        {
            if (comparer == null) throw new ArgumentNullException(nameof(comparer));
            select = select ?? (o => (T)o);
            var setToRemove = new HashSet<T>(oldItems.Cast<object>().Select(select), comparer);
            for (int i = list.Count - 1; i >= 0; i--)
            {
                var item = list[i];
                if (setToRemove.Contains(item))
                {
                    onRemove?.Invoke(item);
                    list.RemoveAt(i);
                }
            }
        }

        private static void ReplaceItems<T>(this IList<T> list, IEnumerable oldItems, IEnumerable newItems,
            IEqualityComparer<T> comparer, Func<object, T> select, Action<T> onRemove)
        {
            if (comparer == null) throw new ArgumentNullException(nameof(comparer));
            select = select ?? (o => (T)o);
            var setToRemove = new HashSet<T>(oldItems.Cast<object>().Select(select),
                comparer);

            var newItemsEnumerator = newItems.GetEnumerator();
            var newItemsLeft = newItemsEnumerator.MoveNext();
            for (int i = 0; i < list.Count && newItemsLeft; i++)
            {
                var oldItem = list[i];
                if (setToRemove.Contains(oldItem))
                {
                    var newItem = select(newItemsEnumerator.Current);
                    newItemsLeft = newItemsEnumerator.MoveNext();
                    list[i] = newItem;
                    onRemove?.Invoke(oldItem);
                }
            }
        }

        /// <summary>
        ///     Replaces the specified items in the specified list.
        /// </summary>
        /// <typeparam name="T">Type of the collection elements</typeparam>
        /// <param name="list">The list to update.</param>
        /// <param name="oldItems">The replaced items.</param>
        /// <param name="newItems">The new items.</param>
        /// <param name="index">The starting index.</param>
        /// <param name="select">
        ///     A function that can be used to create new items for <paramref name="list" />
        ///     based on the items in <paramref name="oldItems" /> and <paramref name="newItems" />. By default, the same items are
        ///     used.
        /// </param>
        /// <param name="onRemove">
        ///     A callback procedure that can be used to free resources when items
        ///     are removed from <paramref name="list" />.
        /// </param>
        internal static void ReplaceItems<T>(this IList<T> list, IEnumerable oldItems, IEnumerable newItems, int index,
            Func<object, T> select = null, Action<T> onRemove = null)
        {
            select = select ?? (o => (T)o);
            bool thereIsOldItems, thereIsNewItems;
            IEnumerator oldItemsEnumerator = oldItems.GetEnumerator(), newItemsEnumerator = newItems.GetEnumerator();
            while ((thereIsNewItems = newItemsEnumerator.MoveNext()) &
                   (thereIsOldItems = oldItemsEnumerator.MoveNext()))
            {
                var oldItem = list[index];
                list[index++] = select(newItemsEnumerator.Current);
                onRemove?.Invoke(oldItem);
            }
            while (thereIsNewItems)
            {
                list.Insert(index++, select(newItemsEnumerator.Current));
                thereIsNewItems = newItemsEnumerator.MoveNext();
            }
            while (thereIsOldItems)
            {
                var oldItem = list[index];
                list.RemoveAt(index);
                onRemove?.Invoke(oldItem);
                thereIsOldItems = oldItemsEnumerator.MoveNext();
            }
        } 
        #endregion

        /// <summary>
        ///     Casts the boolean result, enabling to use boolean operators.
        /// </summary>
        /// <param name="result">The source operation result.</param>
        /// <returns>The casted operation result.</returns>
        public static BooleanObservableResult Cast(this IObservableResult<bool> result)
        {
            return result as BooleanObservableResult ?? new BooleanObservableResult(result);
        }

        /// <summary>
        ///     Creates a new item sequence by appending a sequence after a single-item sequence.
        /// </summary>
        /// <typeparam name="T">The type of the sequence items.</typeparam>
        /// <param name="item">The item contained in the single-item sequence: <strong>a</strong>.</param>
        /// <param name="others">The sequence of items: <strong>(b1, b2, ..., bm)</strong>.</param>
        /// <returns>The sequence <strong>(a, b1, b2, ..., bm)</strong>.</returns>
        public static IEnumerable<T> Chain<T>(this T item, IEnumerable<T> others)
        {
            yield return item;
            foreach (var other in others)
                yield return other;
        }

        /// <summary>
        ///     Creates a new item sequence by appending some items after an item sequence.
        /// </summary>
        /// <typeparam name="T">The type of the sequence items.</typeparam>
        /// <param name="items">The item sequence: <strong>(a1, a2, ..., an)</strong>.</param>
        /// <param name="others">The items to append: <strong>(b1, b2, ..., bm)</strong>.</param>
        /// <returns>The sequence <strong>(a1, a2, ..., an, b1, b2, ..., bm)</strong>.</returns>
        public static IEnumerable<T> Append<T>(this IEnumerable<T> items, params T[] others)
        {
            return items.Concat(others);
        }

        /// <summary>
        ///     Returns the minimum value of a sequence or a default value if it is empty.
        /// </summary>
        /// <typeparam name="T">The type of the elements in the sequence.</typeparam>
        /// <param name="items">The sequence.</param>
        /// <param name="comparer">The comparison function.</param>
        /// <param name="defaultValue">The default value.</param>
        /// <returns>
        ///     <paramref name="defaultValue" /> if <paramref name="items" /> is empty; otherwise,
        ///     the minimum value in <paramref name="items" /> according to <paramref name="comparer" />.
        /// </returns>
        public static T MinOrDefault<T>(this IEnumerable<T> items, Comparison<T> comparer = null,
            T defaultValue = default(T))
        {
            comparer = comparer ?? Comparer<T>.Default.Compare;
            using (var enumerator = items.GetEnumerator())
            {
                if (!enumerator.MoveNext())
                    return defaultValue;
                var result = enumerator.Current;
                while (enumerator.MoveNext())
                {
                    var current = enumerator.Current;
                    var cmp = comparer(current, result);
                    if (cmp < 0)
                        result = current;
                }
                return result;
            }
        }

        /// <summary>
        ///     Returns the maximum value of a sequence or a default value if it is empty.
        /// </summary>
        /// <typeparam name="T">The type of the elements in the sequence.</typeparam>
        /// <param name="items">The sequence.</param>
        /// <param name="comparer">The comparison function.</param>
        /// <param name="defaultValue">The default value.</param>
        /// <returns>
        ///     <paramref name="defaultValue" /> if <paramref name="items" /> is empty; otherwise,
        ///     the maximum value in <paramref name="items" /> according to <paramref name="comparer" />.
        /// </returns>
        public static T MaxOrDefault<T>(this IEnumerable<T> items, Comparison<T> comparer = null,
            T defaultValue = default(T))
        {
            comparer = comparer ?? Comparer<T>.Default.Compare;
            using (var enumerator = items.GetEnumerator())
            {
                if (!enumerator.MoveNext())
                    return defaultValue;
                var result = enumerator.Current;
                while (enumerator.MoveNext())
                {
                    var current = enumerator.Current;
                    var cmp = comparer(current, result);
                    if (cmp > 0)
                        result = current;
                }
                return result;
            }
        }

        /// <summary>
        ///     Swaps the specified items in the given list.
        /// </summary>
        /// <typeparam name="T">The type of the list items.</typeparam>
        /// <param name="list">The list.</param>
        /// <param name="oldIndex">The index of the first item in <paramref name="list" />.</param>
        /// <param name="newIndex">The index of the second item in <paramref name="list" />.</param>
        public static void Swap<T>(this IList<T> list, int oldIndex, int newIndex)
        {
            var temp = list[oldIndex];
            list[oldIndex] = list[newIndex];
            list[newIndex] = temp;
        }

        /// <summary>
        ///     Obtains the index of an item in a sequence.
        /// </summary>
        /// <typeparam name="T">The type of the sequence items.</typeparam>
        /// <param name="items">The sequence.</param>
        /// <param name="item">The item.</param>
        /// <param name="comparer">The comparer to use.</param>
        /// <returns>
        ///     The index of <paramref name="item" /> in <paramref name="items" />
        ///     or <strong>-1</strong> if it is not in the sequence.
        /// </returns>
        public static int IndexOf<T>(this IEnumerable<T> items, T item, IEqualityComparer<T> comparer = null)
        {
            var list = items as IList;
            if (list != null)
                return list.IndexOf(item);

            comparer = comparer ?? EqualityComparer<T>.Default;
            using (var enumerator = items.GetEnumerator())
            {
                var count = 0;
                while (enumerator.MoveNext())
                {
                    if (comparer.Equals(enumerator.Current, item))
                        return count;
                    count++;
                }
                return -1; 
            }
        }

        /// <summary>
        ///     Copies a sequence of items to an array.
        /// </summary>
        /// <typeparam name="T">Type of the sequence items.</typeparam>
        /// <param name="items">The sequence.</param>
        /// <param name="array">The array.</param>
        /// <param name="start">The index in <paramref name="array" /> where to start copying.</param>
        /// <param name="count">The maximum number of items to copy.</param>
        public static void CopyTo<T>(this IEnumerable<T> items, T[] array, int start, int count)
        {
            using (var enumerator = items.GetEnumerator())
            {
                var last = Math.Min(start + count, array.Length);
                for (var i = start; (i < last) && enumerator.MoveNext(); i++)
                    array[i] = enumerator.Current; 
            }
        }

        /// <summary>
        ///     Tries to select the specified item in the selector.
        /// </summary>
        /// <typeparam name="T">Type of the selector's elements.</typeparam>
        /// <param name="selector">The selector.</param>
        /// <param name="item">The item to select.</param>
        /// <returns>true, if the item was found; otherwise, false.</returns>
        public static bool TrySelect<T>(this ICollectionSelector<T> selector, T item)
        {
            var list = selector.Items as IList;
            var index = list?.IndexOf(item) ?? selector.Items.IndexOf(item);
            if (index < 0)
                return false;
            selector.SelectedIndex = index;
            return true;
        }

        /// <summary>
        ///     Creates an observable view of a normal read-only list.
        /// </summary>
        /// <typeparam name="T">The type of the list's elements.</typeparam>
        /// <param name="items">The list.</param>
        /// <returns></returns>
<<<<<<< HEAD
        public static IReadOnlyObservableList<T> ListAsObservable<T>(this IEnumerable<T> list)
=======
        public static IReadOnlyObservableList<T> ListAsObservable<T>(this IEnumerable<T> items)
>>>>>>> b5573f7c
        {
            var observableCollection = items as ObservableCollection<T>;
            if (observableCollection != null)
                return new ReadOnlyObservableList<T>(observableCollection);
<<<<<<< HEAD
            return new CustomReadOnlyObservableList<T>(list as IReadOnlyList<T> ?? new ListWrapper<T>(list));
=======
            var list = items as IReadOnlyList<T>;
            if (list != null)    
                return new CustomReadOnlyObservableList<T>(list);
            return new ListWrapper<T>(items);
>>>>>>> b5573f7c
        }

        /// <summary>
        ///     Creates an observable view of a normal read-only collection.
        /// </summary>
        /// <typeparam name="T">The type of the collection's elements.</typeparam>
        /// <param name="items">The collection.</param>
        /// <returns></returns>
<<<<<<< HEAD
        public static IReadOnlyObservableCollection<T> CollectionAsObservable<T>(this IEnumerable<T> collection)
=======
        public static IReadOnlyObservableCollection<T> CollectionAsObservable<T>(this IEnumerable<T> items)
>>>>>>> b5573f7c
        {
            var observableCollection = items as ObservableCollection<T>;
            if (observableCollection != null)
                return new ReadOnlyObservableList<T>(observableCollection);
<<<<<<< HEAD
            return new CustomReadOnlyObservableCollection<T>(collection as IReadOnlyCollection<T> ?? new CollectionWrapper<T>(collection));
=======
            var collection = items as IReadOnlyCollection<T>;
            if (collection != null)
                return new CustomReadOnlyObservableCollection<T>(collection);
            return new CollectionWrapper<T>(items);
>>>>>>> b5573f7c
        }

        /// <summary>
        ///     Creates an observable list by from an observable collection. 
        /// </summary>
        /// <typeparam name="T">The type of the collection elements.</typeparam>
        /// <param name="collection">The source collection.</param>
        /// <param name="comparer">
        ///     The item comparer. Only needed if the collection does not provide index information in it's events.
        ///     If it is <c>null</c>, the default comparer will be used.
        /// </param>
        /// <returns>An indexable wrapper of <paramref name="collection"/>.</returns>
        public static IReadOnlyObservableList<T> ListFromCollection<T>(this IReadOnlyObservableCollection<T> collection,
            IEqualityComparer<T> comparer = null)
        {
            return collection as IReadOnlyObservableList<T> ??
                   new TransformingReadOnlyObservableList<T, T>(collection, x => x, targetComparer: comparer);
        }

        /// <summary>
        ///     Creates a list proxy that can be used to manually refresh the lists that depend on it.
        /// </summary>
        /// <typeparam name="T">The type of the collection items.</typeparam>
        /// <param name="list">The source list.</param>
        /// <returns>A list that can be reseted from external code.</returns>
        public static IManualReadOnlyObservableList<T> ListAsManual<T>(this IReadOnlyObservableList<T> list)
        {
            return new TransactionalReadOnyObservableList<T>(list);
        }

        /// <summary>
        ///     Creates a collection proxy that can be used to manually refresh the collections that depend on it.
        /// </summary>
        /// <typeparam name="T">The type of the collection items.</typeparam>
        /// <param name="collection">The source collection.</param>
        /// <returns>A collection that can be reseted from external code.</returns>
        public static IManualReadOnlyObservableCollection<T> CollectionAsManual<T>(
            this IReadOnlyObservableCollection<T> collection)
        {
            return new ManualReadOnlyObservableCollection<T>(collection);
        }

        /// <summary>
        ///     Creates a list proxy that can be used to optimize performance when performing multiple
        ///     modifications to a source list.
        /// </summary>
        /// <typeparam name="T">The type of the collection items.</typeparam>
        /// <param name="list">The source list.</param>
        /// <returns>The list proxy.</returns>
        /// <remarks>
        ///     <para>
        ///         During a transaction, the notifications corresponding to the modifications in the source
        ///         collections will not reach the collections that depend on this instance. When the transaction
        ///         finishes, the depending collections will be refreshed if needed.
        ///         See <see cref="TransactionalReadOnlyObservableCollection{T}" /> for more details.
        ///     </para>
        ///     <para>
        ///         Use the <see cref="ITransactionalReadOnlyObservableCollection{T}.BeginTransaction" /> and
        ///         <see cref="ITransactionalReadOnlyObservableCollection{T}.EndTransaction" /> methods to create
        ///         transactions. You can also use <see cref="CreateTransaction{T}" /> or <see cref="Transaction{T}" />
        ///         directly to create a transaction inside a <c>using</c> block.
        ///     </para>
        ///     <para>
        ///         The transactional collections are also manual collections, so you can use
        ///         <see cref="IManualReadOnlyObservableCollection{T}.Reset"/> to refresh the dependent
        ///         collections either during or outside a transaction.
        ///     </para>
        /// </remarks>
        public static ITransactionalReadOnlyObservableList<T> ListAsTransactional<T>(
            this IReadOnlyObservableList<T> list)
        {
            return new TransactionalReadOnyObservableList<T>(list);
        }

        /// <summary>
        ///     Creates a collection proxy that can be used to optimize performance when performing multiple
        ///     modifications to a source collection.
        /// </summary>
        /// <typeparam name="T">The type of the collection items.</typeparam>
        /// <param name="collection">The source collection.</param>
        /// <returns>The collection proxy.</returns>
        /// <remarks>
        ///     <para>
        ///         During a transaction, the notifications corresponding to the modifications in the source
        ///         collections will not reach the collections that depend on this instance. When the transaction
        ///         finishes, the depending collections will be refreshed if needed.
        ///         See <see cref="TransactionalReadOnlyObservableCollection{T}" /> for more details.
        ///     </para>
        ///     <para>
        ///         Use the <see cref="ITransactionalReadOnlyObservableCollection{T}.BeginTransaction" /> and
        ///         <see cref="ITransactionalReadOnlyObservableCollection{T}.EndTransaction" /> methods to create
        ///         transactions. You can also use <see cref="CreateTransaction{T}" /> or <see cref="Transaction{T}" />
        ///         directly to create a transaction inside a <c>using</c> block.
        ///     </para>
        ///     <para>
        ///         The transactional collections are also manual collections, so you can use
        ///         <see cref="IManualReadOnlyObservableCollection{T}.Reset"/> to refresh the dependent
        ///         collections either during or outside a transaction.
        ///     </para>
        /// </remarks>
        public static ITransactionalReadOnlyObservableCollection<T> CollectionAsTransactional<T>(
            this IReadOnlyObservableCollection<T> collection)
        {
            return new TransactionalReadOnlyObservableCollection<T>(collection);
        }

        /// <summary>
        ///     Begins a transaction with a <see cref="ITransactionalReadOnlyObservableCollection{T}" />.
        /// </summary>
        /// <typeparam name="T">The type of the collection items.</typeparam>
        /// <param name="collection">The transactional collection.</param>
        /// <returns><see cref="Transaction{T}.Dispose">Dispose</see> this instance to end the transaction.</returns>
        public static Transaction<T> CreateTransaction<T>(this ITransactionalReadOnlyObservableCollection<T> collection)
        {
            return new Transaction<T>(collection);
        }

        /// <summary>
        ///     Simulates contra-variance by casting the list's items.
        /// </summary>
        /// <typeparam name="TSource">The source type.</typeparam>
        /// <typeparam name="TTarget">The target type.</typeparam>
        /// <param name="items">The items.</param>
        /// <returns></returns>
        public static IReadOnlyObservableList<TTarget> ListCast<TSource, TTarget>(
            this IReadOnlyObservableList<TSource> items) where TTarget : TSource
        {
            return items == null ? null : new CastingReadOnlyObservableList<TSource, TTarget>(items);
        }

        /// <summary>
        ///     Simulates contra-variance by casting the list's items.
        /// </summary>
        /// <typeparam name="TSource">The source type.</typeparam>
        /// <typeparam name="TTarget">The target type.</typeparam>
        /// <param name="items">The items.</param>
        /// <returns></returns>
        public static IReadOnlyObservableCollection<TTarget> CollectionCast<TSource, TTarget>(
            this IReadOnlyObservableCollection<TSource> items) where TTarget : TSource
        {
            return items == null ? null : new CastingReadOnlyObservableCollection<TSource, TTarget>(items);
        }

        /// <summary>
        ///     Creates an observable list by extracting the elements of a specific type from a source collection.
        /// </summary>
        /// <typeparam name="TSource">The type of the elements in the source collection.</typeparam>
        /// <typeparam name="TTarget">The type of the elements to extract.</typeparam>
        /// <param name="source">The source collection.</param>
        /// <returns>The list of all the elements in <paramref name="source" /> that are of type <typeparamref name="TTarget" />.</returns>
        public static IReadOnlyObservableList<TTarget> ListOfType<TSource, TTarget>(
            this IReadOnlyObservableCollection<TSource> source) where TTarget : TSource
        {
            var filter = new FilteredReadOnlyObservableList<TSource>(source, item => item is TTarget);
            return new CastingReadOnlyObservableList<TSource, TTarget>(filter);
        }

        /// <summary>
        ///     Creates a sorted view of an observable collection.
        /// </summary>
        /// <typeparam name="T">The type of the collection items.</typeparam>
        /// <param name="collection">The source collection.</param>
        /// <param name="comparison">The comparison function.</param>
        /// <param name="triggers">The name of the properties of <typeparamref name="T" /> that the collection's order depends on.</param>
        /// <returns>Sorted observable list.</returns>
        public static IReadOnlyObservableList<T> ListOrderBy<T>(this IReadOnlyObservableCollection<T> collection,
            Comparison<T> comparison, params string[] triggers)
        {
            return new SortedReadOnlyObservableList<T>(collection, comparison, triggers);
        }

        /// <summary>
        ///     Creates a sorted view of an observable collection.
        /// </summary>
        /// <typeparam name="T">The type of the collection items.</typeparam>
        /// <param name="collection">The source collection.</param>
        /// <param name="comparison">The comparison function.</param>
        /// <param name="eqComparer">
        /// A comparer for the list items. This is only used if the source collection is not a list 
        /// and does not provide index information in its <see cref="NotifyCollectionChangedEventArgs"/> events.
        /// </param>
        /// <param name="triggers">The name of the properties of <typeparamref name="T" /> that the collection's order depends on.</param>
        /// <returns>Sorted observable list.</returns>
        public static IReadOnlyObservableList<T> ListOrderBy<T>(this IReadOnlyObservableCollection<T> collection,
            Comparison<T> comparison, IEqualityComparer<T> eqComparer, params string[] triggers)
        {
            return new SortedReadOnlyObservableList<T>(collection, comparison, eqComparer, triggers);
        }

        /// <summary>
        ///     Creates an observable view of a collection by applying a transformation to each item in the corresponding order.
        /// </summary>
        /// <typeparam name="TSource">The type of the source collection.</typeparam>
        /// <typeparam name="TTarget">The type of the target view.</typeparam>
        /// <param name="collection">The source collection.</param>
        /// <param name="selector">The transforming function.</param>
        /// <param name="onRemove">The optional callback used to destroy the created <typeparamref name="TTarget" /> instances.</param>
        /// <param name="targetComparer">
        /// A comparer for the list items. This is only used if the source collection is not a list 
        /// and does not provide index information in its <see cref="NotifyCollectionChangedEventArgs"/> events.
        /// </param>
        /// <returns>
        /// A list with the projections of the source elements.
        /// </returns>
        public static IReadOnlyObservableList<TTarget> ListSelect<TSource, TTarget>(
            this IReadOnlyObservableCollection<TSource> collection, Func<TSource, TTarget> selector,
            Action<TTarget> onRemove = null, IEqualityComparer<TTarget> targetComparer = null)
        {
            return new TransformingReadOnlyObservableList<TSource, TTarget>(collection, selector, onRemove);
        }

        /// <summary>
        ///     Creates an observable list by concatenating two or more collections.
        /// </summary>
        /// <typeparam name="T">The type of the collection elements.</typeparam>
        /// <param name="items">The first collection.</param>
        /// <param name="others">One or more collections to concatenate after <paramref name="items" />, in the specified order.</param>
        /// <returns>
        ///     An observable list that contains the elements in <paramref name="items" /> and then, the items of each
        ///     collection in <paramref name="others" /> in that order.
        /// </returns>
        public static IReadOnlyObservableList<T> ListConcat<T>(this IEnumerable<T> items,
            params IEnumerable<T>[] others)
        {
            var containers = new List<CollectionContainer<T>>(others.Length + 1)
            {
<<<<<<< HEAD
                new CollectionContainer<T>(items as IReadOnlyCollection<T> ?? new CollectionWrapper<T>(items))
            };
            containers.AddRange(others.Select(c => new CollectionContainer<T>(c as IReadOnlyCollection<T> ?? new CollectionWrapper<T>(c))));
=======
                new CollectionContainer<T>(items)
            };
            containers.AddRange(others.Select(c => new CollectionContainer<T>(c)));
>>>>>>> b5573f7c
            var composite = new CompositeReadOnlyObservableListSource<T>(containers);
            return composite.View;
        }

        /// <summary>
        ///     Creates an observable collection by concatenating two or more collections.
        /// </summary>
        /// <typeparam name="T">The type of the collection elements.</typeparam>
        /// <param name="items">The first collection.</param>
        /// <param name="others">One or more collections to concatenate after <paramref name="items" />, in the specified order.</param>
        /// <returns>
        ///     An observable collection that contains the elements in <paramref name="items" /> and then, the items of each
        ///     collection in <paramref name="others" /> in that order.
        /// </returns>
        public static IReadOnlyObservableCollection<T> CollectionConcat<T>(this IEnumerable<T> items,
            params IEnumerable<T>[] others)
        {
            var containers = new List<CollectionContainer<T>>(others.Length + 1) {new CollectionContainer<T>(items as IReadOnlyCollection<T> ?? new CollectionWrapper<T>(items))};
            containers.AddRange(others.Select(c => new CollectionContainer<T>(c as IReadOnlyCollection<T> ?? new CollectionWrapper<T>(c))));
            var composite = new CompositeReadOnlyObservableCollectionSource<T>(containers);
            return composite.View;
        }

        /// <summary>
        ///     Creates an observable collection with no repeated elements.
        /// </summary>
        /// <typeparam name="T">The type of the collection elements.</typeparam>
        /// <param name="items">The source collection.</param>
        /// <param name="comparer">The equality comparer, or <c>null</c> for the default equality comparer.</param>
        /// <returns>
        ///     An observable collection with the elements in <paramref name="items"/>, but no repetitions.
        /// </returns>
        public static IReadOnlyObservableCollection<T> CollectionDistinct<T>(
            this IReadOnlyObservableCollection<T> items, IEqualityComparer<T> comparer = null)
        {
            return new DistinctReadOnlyObservableCollection<T>(items, comparer);
        }

        /// <summary>
        ///     Creates an observable collection that is the set union of two or more collections.
        /// </summary>
        /// <typeparam name="T">The type of the collection elements.</typeparam>
        /// <param name="items">The first collection.</param>
        /// <param name="others">One or more collections to merge with <paramref name="items" />.</param>
        /// <returns>
        ///     An observable collection with all the elements from the source collections, 
        ///     but no repetitions. The default comparer is used to determine equality.
        /// </returns>
        public static IReadOnlyObservableCollection<T> CollectionUnion<T>(this IEnumerable<T> items,
            params IEnumerable<T>[] others)
        {
            return items.CollectionConcat(others).CollectionDistinct();
        }

        /// <summary>
        ///     Creates an observable collection that is the set union of two or more collections.
        /// </summary>
        /// <typeparam name="T">The type of the collection elements.</typeparam>
        /// <param name="items">The first collection. Can be observable or not.</param>
        /// <param name="comparer">The equality comparer, or <c>null</c> for the default equality comparer.</param>
        /// <param name="others">One or more collections to merge with <paramref name="items" />. Can be observable or not.</param>
        /// <returns>
        ///     An observable collection with all the elements from the source collections, 
        ///     but no repetitions. 
        /// </returns>
        public static IReadOnlyObservableCollection<T> CollectionUnion<T>(this IEnumerable<T> items, IEqualityComparer<T> comparer,
            params IEnumerable<T>[] others)
        {
            return items.CollectionConcat(others).CollectionDistinct(comparer);
        }

        /// <summary>
        ///     Creates an observable collection that is the set difference of two collections.
        /// </summary>
        /// <typeparam name="T">The type of the collection elements.</typeparam>
        /// <param name="first">The first collection. Can be observable or not.</param>
        /// <param name="second">The collection of elements to exclude. Can be observable or not.</param>
        /// <param name="comparer">The equality comparer to use. If it is <c>null</c>, the default comparer is used.</param>
        /// <returns>
        ///     An observable collection that contains all the elements from <paramref name="first"/>, except those
        ///     that also appear in <paramref name="second"/>.
        /// </returns>
        public static IReadOnlyObservableCollection<T> CollectionExcept<T>(this IEnumerable<T> first,
<<<<<<< HEAD
            IReadOnlyCollection<T> second, IEqualityComparer<T> comparer = null)
=======
            IEnumerable<T> second, IEqualityComparer<T> comparer = null)
>>>>>>> b5573f7c
        {
            return new SetDifferenceReadOnlyObservableCollection<T>(first, second, comparer);
        }

        /// <summary>
        ///     Projects each element of a sequence to a <see cref="IEnumerable{T}" /> and flattens the resulting
        ///     collections
        ///     into one list.
        /// </summary>
        /// <typeparam name="TSource">The type of the source collection items.</typeparam>
        /// <typeparam name="TTarget">The type of the target collection items.</typeparam>
        /// <param name="items">The source collection.</param>
        /// <param name="selector">A transform function to apply to each element.</param>
        /// <returns>
        ///     The observable list obtained by applying <paramref name="selector" /> to each element of
        ///     <paramref name="items" /> and then concatenating the results.
        /// </returns>
        public static IReadOnlyObservableList<TTarget> ListSelectMany<TSource, TTarget>(
            this IEnumerable<TSource> items, Func<TSource, IEnumerable<TTarget>> selector)
        {
            var actualSelector = new Func<TSource, IReadOnlyCollection<TTarget>>(source =>
            {
                var selected = selector(source);
                return selected as IReadOnlyCollection<TTarget> ?? new CollectionWrapper<TTarget>(selected);
            });
            var collection = items as IReadOnlyObservableCollection<TSource>;
            var composite = new CompositeReadOnlyObservableListSource<TTarget>(from item in items
                select new CollectionContainer<TTarget>(actualSelector(item)));
            if (collection == null)
                return composite.View;
            return new ListUpdater<TSource, TTarget>(collection, actualSelector, composite);
        }

        /// <summary>
        ///     Projects each element of a sequence to a <see cref="IEnumerable{T}" /> and flattens the resulting
        ///     collections
        ///     into one collection.
        /// </summary>
        /// <typeparam name="TSource">The type of the source collection items.</typeparam>
        /// <typeparam name="TTarget">The type of the target collection items.</typeparam>
        /// <param name="items">The source collection.</param>
        /// <param name="selector">A transform function to apply to each element.</param>
        /// <returns>
        ///     The observable collection obtained by applying <paramref name="selector" /> to each element of
        ///     <paramref name="items" /> and then concatenating the results.
        /// </returns>
        public static IReadOnlyObservableCollection<TTarget> CollectionSelectMany<TSource, TTarget>(
            this IEnumerable<TSource> items, Func<TSource, IEnumerable<TTarget>> selector)
        {
            var actualSelector = new Func<TSource, IReadOnlyCollection<TTarget>>(source =>
            {
                var selected = selector(source);
                return selected as IReadOnlyCollection<TTarget> ?? new CollectionWrapper<TTarget>(selected);
            });
            var collection = items as IReadOnlyObservableCollection<TSource>;
            var composite = new CompositeReadOnlyObservableCollectionSource<TTarget>(from item in items
                select new CollectionContainer<TTarget>(actualSelector(item)));
            if (collection == null)
                return composite.View;
            return new CollectionUpdater<TSource, TTarget>(collection, actualSelector, composite);
        }

        /// <summary>
        ///     Creates an observable view by filtering a sequence of values based on a predicate.
        /// </summary>
        /// <typeparam name="T">The type of the sequence items.</typeparam>
        /// <param name="items">The source collection.</param>
        /// <param name="predicate">The predicate.</param>
        /// <param name="triggers">
        ///     The name of the properties of <typeparamref name="T" /> that can
        ///     influence in <paramref name="predicate" />.
        /// </param>
        /// <returns>
        ///     An observable list that always contains the elements from <paramref name="items" />
        ///     that satisfy <paramref name="predicate" />.
        /// </returns>
        public static IReadOnlyObservableList<T> ListWhere<T>(this IEnumerable<T> items, Predicate<T> predicate,
            params string[] triggers)
        {
            return new FilteredReadOnlyObservableList<T>(items, predicate, triggers);
        }

        #region GroupBy
        /// <summary>
        ///     Creates several observable lists by grouping a source sequence according to some criteria.
        /// </summary>
        /// <typeparam name="TSource">The type of the source items.</typeparam>
        /// <typeparam name="TKey">The type of the keys used to group items.</typeparam>
        /// <param name="items">The source items.</param>
        /// <param name="selector">The function used to obtain keys that represent the items.</param>
        /// <param name="triggers">
        ///     The names of the source item's properties that can alter the value of
        ///     <paramref name="selector" />.
        /// </param>
        /// <returns>An observable list of observable groups.</returns>
        /// <remarks>
        /// <para>
        ///     If <paramref name="items"/> is a <see cref="IReadOnlyObservableCollection{T}"/> with no
        ///     implicit element order (an <see cref="ObservableSet{T}"/>, for example), you should
        ///     override <see cref="object.Equals(object)"/> and <see cref="object.GetHashCode"/> in <typeparamref name="TSource"/>
        ///     or provide a <see cref="IEqualityComparer{TSource}"/> through the constructor of
        ///     <see cref="GroupingReadOnlyObservableListSource{TSource,TKey}"/>. 
        /// </para>
        /// </remarks>
        public static IReadOnlyObservableList<ReadOnlyObservableGroup<TSource, TKey>> ListGroupBy<TSource, TKey>(
            this IEnumerable<TSource> items, Func<TSource, TKey> selector, params string[] triggers)
        {
            return new GroupingReadOnlyObservableListSource<TSource, TKey>(items, selector, null, null, triggers)
            {
                IncludeImplicitGroups = true
            };
        }

        /// <summary>
        ///     Creates several observable lists by grouping a source sequence according to some criteria.
        /// </summary>
        /// <typeparam name="TSource">The type of the source items.</typeparam>
        /// <typeparam name="TKey">The type of the keys used to group items.</typeparam>
        /// <param name="items">The source items.</param>
        /// <param name="selector">The function used to obtain keys that represent the items.</param>
        /// <param name="comparer">The comparer used for key comparison.</param>
        /// <param name="triggers">
        ///     The names of the source item's properties that can alter the value of
        ///     <paramref name="selector" />.
        /// </param>
        /// <returns>An observable list of observable groups.</returns>
        /// <remarks>
        /// <para>
        ///     If <paramref name="items"/> is a <see cref="IReadOnlyObservableCollection{T}"/> with no
        ///     implicit element order (an <see cref="ObservableSet{T}"/>, for example), you should
        ///     override <see cref="object.Equals(object)"/> and <see cref="object.GetHashCode"/> in <typeparamref name="TSource"/>
        ///     or provide a <see cref="IEqualityComparer{TSource}"/> through the constructor of
        ///     <see cref="GroupingReadOnlyObservableListSource{TSource,TKey}"/>. 
        /// </para>
        /// </remarks>
        public static IReadOnlyObservableList<ReadOnlyObservableGroup<TSource, TKey>> ListGroupBy<TSource, TKey>(
            this IEnumerable<TSource> items, Func<TSource, TKey> selector, IEqualityComparer<TKey> comparer,
            params string[] triggers)
        {
            return new GroupingReadOnlyObservableListSource<TSource, TKey>(items, selector, comparer, null, triggers)
            {
                IncludeImplicitGroups = true
            };
        }

        /// <summary>
        ///     Creates several observable lists by grouping a source sequence according to some criteria.
        /// </summary>
        /// <typeparam name="TSource">The type of the source items.</typeparam>
        /// <typeparam name="TKey">The type of the keys used to group items.</typeparam>
        /// <param name="items">The source items.</param>
        /// <param name="explicitGroups">The explicit groups.</param>
        /// <param name="includeImplict">
        ///     Whether to include implicit groups (
        ///     <see cref="GroupingReadOnlyObservableListSource{TSource,TKey}.IncludeImplicitGroups" />).
        /// </param>
        /// <param name="selector">The function used to obtain keys that represent the items.</param>
        /// <param name="triggers">
        ///     The names of the source item's properties that can alter the value of
        ///     <paramref name="selector" />.
        /// </param>
        /// <returns>An observable list of observable groups.</returns>
        /// <remarks>
        /// <para>
        ///     If <paramref name="items"/> is a <see cref="IReadOnlyObservableCollection{T}"/> with no
        ///     implicit element order (an <see cref="ObservableSet{T}"/>, for example), you should
        ///     override <see cref="object.Equals(object)"/> and <see cref="object.GetHashCode"/> in <typeparamref name="TSource"/>
        ///     or provide a <see cref="IEqualityComparer{TSource}"/> through the constructor of
        ///     <see cref="GroupingReadOnlyObservableListSource{TSource,TKey}"/>. 
        /// </para>
        /// </remarks>
        public static IReadOnlyObservableList<ReadOnlyObservableGroup<TSource, TKey>> ListGroupBy<TSource, TKey>(
            this IEnumerable<TSource> items,
            IEnumerable<ReadOnlyObservableGroup<TSource, TKey>> explicitGroups, bool includeImplict,
            Func<TSource, TKey> selector, params string[] triggers)
        {
            return new GroupingReadOnlyObservableListSource<TSource, TKey>(items, explicitGroups, selector, null, null,
                triggers)
            { IncludeImplicitGroups = includeImplict };
        }

        /// <summary>
        ///     Creates several observable lists by grouping a source sequence according to some criteria.
        /// </summary>
        /// <typeparam name="TSource">The type of the source items.</typeparam>
        /// <typeparam name="TKey">The type of the keys used to group items.</typeparam>
        /// <param name="items">The source items.</param>
        /// <param name="explicitGroups">The explicit groups.</param>
        /// <param name="includeImplict">
        ///     Whether to include implicit groups (
        ///     <see cref="GroupingReadOnlyObservableListSource{TSource,TKey}.IncludeImplicitGroups" />).
        /// </param>
        /// <param name="selector">The function used to obtain keys that represent the items.</param>
        /// <param name="comparer">The comparer used for key comparison.</param>
        /// <param name="triggers">
        ///     The names of the source item's properties that can alter the value of
        ///     <paramref name="selector" />.
        /// </param>
        /// <returns>An observable list of observable groups.</returns>
        /// <remarks>
        /// <para>
        ///     If <paramref name="items"/> is a <see cref="IReadOnlyObservableCollection{T}"/> with no
        ///     implicit element order (an <see cref="ObservableSet{T}"/>, for example), you should
        ///     override <see cref="object.Equals(object)"/> and <see cref="object.GetHashCode"/> in <typeparamref name="TSource"/>
        ///     or provide a <see cref="IEqualityComparer{TSource}"/> through the constructor of
        ///     <see cref="GroupingReadOnlyObservableListSource{TSource,TKey}"/>. 
        /// </para>
        /// </remarks>
        public static IReadOnlyObservableList<ReadOnlyObservableGroup<TSource, TKey>> ListGroupBy<TSource, TKey>(
            this IEnumerable<TSource> items,
            IEnumerable<ReadOnlyObservableGroup<TSource, TKey>> explicitGroups, bool includeImplict,
            Func<TSource, TKey> selector, IEqualityComparer<TKey> comparer, params string[] triggers)
        {
            return new GroupingReadOnlyObservableListSource<TSource, TKey>(items, explicitGroups, selector, comparer,
                null,
                triggers)
            { IncludeImplicitGroups = includeImplict };
        }

        /// <summary>
        ///     Creates several observable lists by grouping a source sequence according to some criteria.
        /// </summary>
        /// <typeparam name="TSource">The type of the source items.</typeparam>
        /// <typeparam name="TKey">The type of the keys used to group items.</typeparam>
        /// <param name="items">The source items.</param>
        /// <param name="selector">The function used to obtain keys that represent the items.</param>
        /// <param name="triggers">
        ///     The names of the source item's properties that can alter the value of
        ///     <paramref name="selector" />.
        /// </param>
        /// <returns>An observable collection of observable groups.</returns>
        /// <remarks>
        /// <para>
        ///     If <paramref name="items"/> is a <see cref="IReadOnlyObservableCollection{T}"/> with no
        ///     implicit element order (an <see cref="ObservableSet{T}"/>, for example), you should
        ///     override <see cref="object.Equals(object)"/> and <see cref="object.GetHashCode"/> in <typeparamref name="TSource"/>
        ///     or provide a <see cref="IEqualityComparer{TSource}"/> through the constructor of
        ///     <see cref="GroupingReadOnlyObservableListSource{TSource,TKey}"/>. 
        /// </para>
        /// </remarks>
        public static IReadOnlyObservableCollection<ReadOnlyObservableGroup<TSource, TKey>> CollectionGroupBy<TSource, TKey>(
            this IEnumerable<TSource> items, Func<TSource, TKey> selector, params string[] triggers)
        {
            return new GroupingReadOnlyObservableCollectionSource<TSource, TKey>(items, selector, null, null, triggers)
            {
                IncludeImplicitGroups = true
            };
        }

        /// <summary>
        ///     Creates several observable lists by grouping a source sequence according to some criteria.
        /// </summary>
        /// <typeparam name="TSource">The type of the source items.</typeparam>
        /// <typeparam name="TKey">The type of the keys used to group items.</typeparam>
        /// <param name="items">The source items.</param>
        /// <param name="selector">The function used to obtain keys that represent the items.</param>
        /// <param name="comparer">The comparer used for key comparison.</param>
        /// <param name="triggers">
        ///     The names of the source item's properties that can alter the value of
        ///     <paramref name="selector" />.
        /// </param>
        /// <returns>An observable collection of observable groups.</returns>
        /// <remarks>
        /// <para>
        ///     If <paramref name="items"/> is a <see cref="IReadOnlyObservableCollection{T}"/> with no
        ///     implicit element order (an <see cref="ObservableSet{T}"/>, for example), you should
        ///     override <see cref="object.Equals(object)"/> and <see cref="object.GetHashCode"/> in <typeparamref name="TSource"/>
        ///     or provide a <see cref="IEqualityComparer{TSource}"/> through the constructor of
        ///     <see cref="GroupingReadOnlyObservableListSource{TSource,TKey}"/>. 
        /// </para>
        /// </remarks>
        public static IReadOnlyObservableCollection<ReadOnlyObservableGroup<TSource, TKey>> CollectionGroupBy<TSource, TKey>(
            this IEnumerable<TSource> items, Func<TSource, TKey> selector, IEqualityComparer<TKey> comparer,
            params string[] triggers)
        {
            return new GroupingReadOnlyObservableCollectionSource<TSource, TKey>(items, selector, comparer, null, triggers)
            {
                IncludeImplicitGroups = true
            };
        }

        /// <summary>
        ///     Creates several observable lists by grouping a source sequence according to some criteria.
        /// </summary>
        /// <typeparam name="TSource">The type of the source items.</typeparam>
        /// <typeparam name="TKey">The type of the keys used to group items.</typeparam>
        /// <param name="items">The source items.</param>
        /// <param name="explicitGroups">The explicit groups.</param>
        /// <param name="includeImplict">
        ///     Whether to include implicit groups (
        ///     <see cref="GroupingReadOnlyObservableListSource{TSource,TKey}.IncludeImplicitGroups" />).
        /// </param>
        /// <param name="selector">The function used to obtain keys that represent the items.</param>
        /// <param name="triggers">
        ///     The names of the source item's properties that can alter the value of
        ///     <paramref name="selector" />.
        /// </param>
        /// <returns>An observable collection of observable groups.</returns>
        /// <remarks>
        /// <para>
        ///     If <paramref name="items"/> is a <see cref="IReadOnlyObservableCollection{T}"/> with no
        ///     implicit element order (an <see cref="ObservableSet{T}"/>, for example), you should
        ///     override <see cref="object.Equals(object)"/> and <see cref="object.GetHashCode"/> in <typeparamref name="TSource"/>
        ///     or provide a <see cref="IEqualityComparer{TSource}"/> through the constructor of
        ///     <see cref="GroupingReadOnlyObservableListSource{TSource,TKey}"/>. 
        /// </para>
        /// </remarks>
        public static IReadOnlyObservableCollection<ReadOnlyObservableGroup<TSource, TKey>> CollectionGroupBy<TSource, TKey>(
            this IEnumerable<TSource> items,
            IEnumerable<ReadOnlyObservableGroup<TSource, TKey>> explicitGroups, bool includeImplict,
            Func<TSource, TKey> selector, params string[] triggers)
        {
            return new GroupingReadOnlyObservableCollectionSource<TSource, TKey>(items, explicitGroups, selector, null, null,
                    triggers)
            { IncludeImplicitGroups = includeImplict };
        }

        /// <summary>
        ///     Creates several observable lists by grouping a source sequence according to some criteria.
        /// </summary>
        /// <typeparam name="TSource">The type of the source items.</typeparam>
        /// <typeparam name="TKey">The type of the keys used to group items.</typeparam>
        /// <param name="items">The source items.</param>
        /// <param name="explicitGroups">The explicit groups.</param>
        /// <param name="includeImplict">
        ///     Whether to include implicit groups (
        ///     <see cref="GroupingReadOnlyObservableListSource{TSource,TKey}.IncludeImplicitGroups" />).
        /// </param>
        /// <param name="selector">The function used to obtain keys that represent the items.</param>
        /// <param name="comparer">The comparer used for key comparison.</param>
        /// <param name="triggers">
        ///     The names of the source item's properties that can alter the value of
        ///     <paramref name="selector" />.
        /// </param>
        /// <returns>An observable collection of observable groups.</returns>
        /// <remarks>
        /// <para>
        ///     If <paramref name="items"/> is a <see cref="IReadOnlyObservableCollection{T}"/> with no
        ///     implicit element order (an <see cref="ObservableSet{T}"/>, for example), you should
        ///     override <see cref="object.Equals(object)"/> and <see cref="object.GetHashCode"/> in <typeparamref name="TSource"/>
        ///     or provide a <see cref="IEqualityComparer{TSource}"/> through the constructor of
        ///     <see cref="GroupingReadOnlyObservableListSource{TSource,TKey}"/>. 
        /// </para>
        /// </remarks>
        public static IReadOnlyObservableCollection<ReadOnlyObservableGroup<TSource, TKey>> CollectionGroupBy<TSource, TKey>(
            this IEnumerable<TSource> items,
            IEnumerable<ReadOnlyObservableGroup<TSource, TKey>> explicitGroups, bool includeImplict,
            Func<TSource, TKey> selector, IEqualityComparer<TKey> comparer, params string[] triggers)
        {
            return new GroupingReadOnlyObservableCollectionSource<TSource, TKey>(items, explicitGroups, selector, comparer,
                    null,
                    triggers)
            { IncludeImplicitGroups = includeImplict };
        } 
        #endregion

        /// <summary>
        ///     Creates an observable list from another by bypassing a specific number of elements and taking the rest.
        /// </summary>
        /// <typeparam name="T">The type of the list elements.</typeparam>
        /// <param name="items">The source list.</param>
        /// <param name="count">The number of items to bypass.</param>
        /// <returns>An observable list that contains all the items in <paramref name="items" /> after <paramref name="count" />.</returns>
        public static IReadOnlyObservableList<T> ListSkip<T>(this IReadOnlyObservableList<T> items, int count)
        {
            return new RangedReadOnlyObservableList<T>(items, count);
        }

        /// <summary>
        ///     Creates an observable list from another by taking a specific number of elements and discarding the rest.
        /// </summary>
        /// <typeparam name="T">The type of the list elements.</typeparam>
        /// <param name="items">The source list.</param>
        /// <param name="count">The number of items to take.</param>
        /// <returns>An observable list that contains the first <paramref name="count" /> elements of <paramref name="items" />.</returns>
        public static IReadOnlyObservableList<T> ListTake<T>(this IReadOnlyObservableList<T> items, int count)
        {
            if (count < 0)
                throw new ArgumentOutOfRangeException(nameof(count));
            return new RangedReadOnlyObservableList<T>(items, maxCount: count);
        }

        /// <summary>
        ///     Creates an observable list from another by taking a sub-sequence of it's items and discarding the rest.
        /// </summary>
        /// <typeparam name="T">The type of the list elements.</typeparam>
        /// <param name="items">The source list.</param>
        /// <param name="offset">The index of the first element of the sub-sequence.</param>
        /// <param name="count">The number of elements in the sub-sequence.</param>
        /// <returns>
        ///     An observable list that contains only the <paramref name="count" /> elements long sub-sequence of
        ///     <paramref name="items" /> that starts at <paramref name="offset" />.
        /// </returns>
        public static IReadOnlyObservableList<T> ListRange<T>(this IReadOnlyObservableList<T> items, int offset,
            int count)
        {
            return new RangedReadOnlyObservableList<T>(items, offset, count);
        }

        /// <summary>
        ///     Creates an observable query that determines if the observable collection has any elements.
        /// </summary>
        /// <typeparam name="T">The type of the collection's elements.</typeparam>
        /// <param name="items">The source collection.</param>
        /// <returns><c>true</c> if the collection has any elements, otherwise <c>false</c>.</returns>
        public static IObservableResult<bool> ObservableAny<T>(this IReadOnlyObservableCollection<T> items)
        {
            return new SimpleQueryObservableResult<T, bool>(items, collection => collection.Count > 0);
        }

        /// <summary>
        ///     Creates an observable query that determines if the sequence has any elements satisfying some condition.
        /// </summary>
        /// <typeparam name="T">The type of the sequence's elements.</typeparam>
        /// <param name="items">The source sequence.</param>
        /// <param name="predicate">The predicate that represents the condition.</param>
        /// <param name="triggers">
        ///     The names of the properties of <typeparamref name="T" /> that can affect
        ///     <paramref name="predicate" />.
        /// </param>
        /// <returns><c>true</c> if the collection has any elements that satisfy the condition, otherwise <c>false</c>.</returns>
        public static IObservableResult<bool> ObservableAny<T>(this IEnumerable<T> items, Predicate<T> predicate,
            params string[] triggers)
        {
            var filter = new FilteredReadOnlyObservableList<T>(items, predicate, triggers);
            return new SimpleQueryObservableResult<T, bool>(filter, collection => collection.Count > 0);
        }

        /// <summary>
        ///     Creates an observable query that determines if all the elements in a sequence satisfy some condition.
        /// </summary>
        /// <typeparam name="T">The type of the sequence's elements.</typeparam>
        /// <param name="items">The source sequence.</param>
        /// <param name="predicate">The predicate that represents the condition.</param>
        /// <param name="triggers">
        ///     The names of the properties of <typeparamref name="T" /> that can affect
        ///     <paramref name="predicate" />.
        /// </param>
        /// <returns><c>true</c> if all the elements in <paramref name="items"/> satisfy <paramref name="predicate"/>, otherwise <c>false</c>.</returns>
        public static IObservableResult<bool> ObservableAll<T>(this IEnumerable<T> items, Predicate<T> predicate,
            params string[] triggers)
        {
            var filter = new FilteredReadOnlyObservableList<T>(items, i => !predicate(i), triggers);
            return new SimpleQueryObservableResult<T, bool>(filter, collection => collection.Count == 0);
        }

        /// <summary>
        ///     Creates an observable query that stores the first element of a collection.
        /// </summary>
        /// <typeparam name="T">The type of the collection's elements.</typeparam>
        /// <param name="items">The source collection.</param>
        /// <param name="defaultValue">The optional default value.</param>
        /// <returns>The first element of the collection or <paramref name="defaultValue" />.</returns>
        public static IObservableResult<T> ObservableFirstOrDefault<T>(this IReadOnlyObservableCollection<T> items,
            T defaultValue = default(T))
        {
            return new SimpleQueryObservableResult<T, T>(items,
                collection => collection.Count == 0 ? defaultValue : collection.First());
        }

        /// <summary>
        ///     Creates an observable query the stores the first element that satisfies a condition in a sequence.
        /// </summary>
        /// <typeparam name="T">The type of the sequence's elements.</typeparam>
        /// <param name="items">The source sequence.</param>
        /// <param name="predicate">The predicate that represents the condition.</param>
        /// <param name="triggers">
        ///     The names of the properties of <typeparamref name="T" /> that can affect
        ///     <paramref name="predicate" />.
        /// </param>
        /// <returns>The first element of the sequence that satisfies <paramref name="predicate" />.</returns>
        public static IObservableResult<T> ObservableFirstOrDefault<T>(this IEnumerable<T> items,
            Predicate<T> predicate, params string[] triggers)
        {
            var filter = new FilteredReadOnlyObservableList<T>(items, predicate, triggers);
            return new SimpleQueryObservableResult<T, T>(filter, collection => collection.FirstOrDefault());
        }

        /// <summary>
        ///     Creates an observable query that stores the last element of a collection.
        /// </summary>
        /// <typeparam name="T">The type of the collection's elements.</typeparam>
        /// <param name="items">The source collection.</param>
        /// <param name="defaultValue">The optional default value.</param>
        /// <returns>The last element of the collection or <paramref name="defaultValue" />.</returns>
        public static IObservableResult<T> ObservableLastOrDefault<T>(this IReadOnlyObservableCollection<T> items,
            T defaultValue = default(T))
        {
            if (items is IReadOnlyObservableList<T>)
                return new SimpleQueryObservableResult<T, T>(items,
                    collection =>
                        collection.Count == 0
                            ? defaultValue
                            : ((IReadOnlyObservableList<T>) collection)[collection.Count - 1]);
            return new LastElementQueryResult<T>(items, defaultValue);
        }

        /// <summary>
        ///     Creates an observable query the stores the last element that satisfies a condition in a sequence.
        /// </summary>
        /// <typeparam name="T">The type of the sequence's elements.</typeparam>
        /// <param name="items">The source sequence.</param>
        /// <param name="predicate">The predicate that represents the condition.</param>
        /// <param name="triggers">
        ///     The names of the properties of <typeparamref name="T" /> that can affect
        ///     <paramref name="predicate" />.
        /// </param>
        /// <returns>The last element of the sequence that satisfies <paramref name="predicate" />.</returns>
        public static IObservableResult<T> ObservableLastOrDefault<T>(this IEnumerable<T> items,
            Predicate<T> predicate, params string[] triggers)
        {
            var filter = new FilteredReadOnlyObservableList<T>(items, predicate, triggers);
            if (items is IReadOnlyObservableList<T>)
                return new SimpleQueryObservableResult<T, T>(filter,
                    collection =>
                        collection.Count == 0
                            ? default(T)
                            : ((IReadOnlyObservableList<T>) collection)[collection.Count - 1]);
            return new LastElementQueryResult<T>(filter);
        }

        /// <summary>
        ///     Creates an observable query that stores the element at the specified index in a collection.
        /// </summary>
        /// <typeparam name="T">The type of the collection's elements.</typeparam>
        /// <param name="items">The source collection.</param>
        /// <param name="index">The index.</param>
        /// <param name="defaultValue">The optional default value.</param>
        /// <returns>The first element of the collection or <paramref name="defaultValue" />.</returns>
        public static IObservableResult<T> ObservableElementAtOrDefault<T>(this IReadOnlyObservableCollection<T> items,
            int index,
            T defaultValue = default(T))
        {
            if (items is IReadOnlyObservableList<T>)
                return new SimpleQueryObservableResult<T, T>(items,
                    collection =>
                    {
                        var list = (IReadOnlyObservableList<T>) collection;
                        return list.Count > index ? list[index] : defaultValue;
                    });
            return new SimpleQueryObservableResult<T, T>(items,
                collection => collection.Count > index ? collection.ElementAt(index) : defaultValue);
        }

        /// <summary>
        /// Returns the amount of elements in a collection as an observable result.
        /// </summary>
        /// <typeparam name="T">The type of the collection elements.</typeparam>
        /// <param name="items">The collection.</param>
        /// <returns>
        /// An <see cref="IObservableResult{T}"/> that points to the 
        /// <see cref="IReadOnlyCollection{T}.Count"/> property of <paramref name="items"/>.
        /// </returns>
        public static IObservableResult<int> ObservableCount<T>(this IReadOnlyObservableCollection<T> items)
        {
            return new ObjectPropertyResult<IReadOnlyObservableCollection<T>, int>(items, x => x.Count);
        }

        /// <summary>
        /// Creates a list that contains the content of either one of two sources based on a condition.
        /// </summary>
        /// <typeparam name="T">The type of the list elements.</typeparam>
        /// <param name="condition">The condition.</param>
        /// <param name="positiveSource">The positive source.</param>
        /// <param name="negativeSource">The negative source.</param>
        /// <returns>
        /// A list with the content of <paramref name="positiveSource"/> when <paramref name="condition"/> is True 
        /// and <paramref name="negativeSource"/>, when it is False.
        /// </returns>
        /// <remarks>
        /// <para>
        /// This method works similar to a ternary operator (?), but with one advantage: the returned list will 
        /// monitor the value of the condition. So, if after the method's execution the value of the condition
        /// changes, the list will update it's content and notify it's clients.
        /// </para>
        /// </remarks>
        public static IReadOnlyObservableList<T> ListBasedOnCondition<T>(this IObservableResult<bool> condition,
            IReadOnlyObservableList<T> positiveSource, IReadOnlyObservableList<T> negativeSource)
        {
            return new ConditionalSwitchableListSource<T>(condition, positiveSource, negativeSource);
        }

        /// <summary>
        /// Creates a collection that contains the content of either one of two sources based on a condition.
        /// </summary>
        /// <typeparam name="T">The type of the collection elements.</typeparam>
        /// <param name="condition">The condition.</param>
        /// <param name="positiveSource">The positive source.</param>
        /// <param name="negativeSource">The negative source.</param>
        /// <returns>
        /// A collection with the content of <paramref name="positiveSource"/> when <paramref name="condition"/> is True 
        /// and <paramref name="negativeSource"/>, when it is False.
        /// </returns>
        /// <remarks>
        /// <para>
        /// This method works similar to a ternary operator (?), but with one advantage: the returned collection will 
        /// monitor the value of the condition. So, if after the method's execution the value of the condition
        /// changes, the list will update it's content and notify it's clients.
        /// </para>
        /// </remarks>
        public static IReadOnlyObservableCollection<T> CollectionBasedOnCondition<T>(
            this IObservableResult<bool> condition,
            IReadOnlyObservableCollection<T> positiveSource, IReadOnlyObservableCollection<T> negativeSource)
        {
            return new ConditionalSwitchableCollectionSource<T>(condition, positiveSource, negativeSource);
        }

        private abstract class CollectionUpdaterBase<TSource, TTarget> : IReadOnlyObservableCollection<TTarget>, IWeakEventListener
        {
            private readonly CompositeReadOnlyObservableCollectionSourceBase<TTarget> _composite;
            private readonly Func<TSource, IEnumerable<TTarget>> _selector;
            private readonly IReadOnlyObservableCollection<TSource> _source;

            protected CollectionUpdaterBase(IReadOnlyObservableCollection<TSource> source,
                Func<TSource, IEnumerable<TTarget>> selector,
                CompositeReadOnlyObservableCollectionSourceBase<TTarget> composite)
            {
                _source = source;
                _composite = composite;
                _selector = selector;

                CollectionChangedEventManager.AddListener(_source, this);
            }

            public IEnumerator<TTarget> GetEnumerator() => GetView().GetEnumerator();

            IEnumerator IEnumerable.GetEnumerator()
            {
                return GetEnumerator();
            }

            public int Count => GetView().Count;
            public event NotifyCollectionChangedEventHandler CollectionChanged;
            public event PropertyChangedEventHandler PropertyChanged;
            protected abstract IReadOnlyObservableCollection<TTarget> GetView();

            protected virtual void OnCollectionChanged(NotifyCollectionChangedEventArgs e)
            {
                CollectionChanged?.Invoke(this, e);
            }

            protected virtual void OnPropertyChanged(PropertyChangedEventArgs e)
            {
                PropertyChanged?.Invoke(this, e);
            }

            public virtual bool ReceiveWeakEvent(Type managerType, object sender, EventArgs e)
            {
                if (!Equals(_source, sender) || managerType != typeof(CollectionChangedEventManager))
                    return false;
                UpdateCollection(_composite, _source, (NotifyCollectionChangedEventArgs) e,
                    o => new CollectionContainer<TTarget>(_selector((TSource) o)));
                return true;
            }
        }

        private class CollectionUpdater<TSource, TTarget> : CollectionUpdaterBase<TSource, TTarget>
        {
            private readonly CompositeReadOnlyObservableCollectionSource<TTarget> _composite;

            public CollectionUpdater(IReadOnlyObservableCollection<TSource> source,
                Func<TSource, IEnumerable<TTarget>> selector,
                CompositeReadOnlyObservableCollectionSource<TTarget> composite) : base(source, selector, composite)
            {
                _composite = composite;
                CollectionChangedEventManager.AddListener(_composite.View, this);
                PropertyChangedEventManager.AddListener(_composite.View, this, string.Empty);
            }

            public CollectionUpdater(IReadOnlyObservableCollection<TSource> source,
                Func<TSource, IEnumerable<TTarget>> selector)
                : this(
                    source, selector,
                    new CompositeReadOnlyObservableCollectionSource<TTarget>(from item in source
                        select new CollectionContainer<TTarget>(selector(item))))
            {
            }

            protected override IReadOnlyObservableCollection<TTarget> GetView()
            {
                return _composite.View;
            }

            public override bool ReceiveWeakEvent(Type managerType, object sender, EventArgs e)
            {
                if (!ReferenceEquals(sender, _composite.View))
                    return base.ReceiveWeakEvent(managerType, sender, e);
                if (managerType == typeof(CollectionChangedEventManager))
                    OnCollectionChanged((NotifyCollectionChangedEventArgs) e);
                else if (managerType == typeof(PropertyChangedEventManager))
                    OnPropertyChanged((PropertyChangedEventArgs) e);
                else
                    return false;
                return true;
            }
        }

        private class ListUpdater<TSource, TTarget> : CollectionUpdaterBase<TSource, TTarget>,
            IReadOnlyObservableList<TTarget>
        {
            private readonly CompositeReadOnlyObservableListSource<TTarget> _composite;

            public ListUpdater(IReadOnlyObservableCollection<TSource> source,
                Func<TSource, IEnumerable<TTarget>> selector,
                CompositeReadOnlyObservableListSource<TTarget> composite) : base(source, selector, composite)
            {
                _composite = composite;
                CollectionChangedEventManager.AddListener(_composite.View, this);
                PropertyChangedEventManager.AddListener(_composite.View, this, string.Empty);
            }

            public ListUpdater(IReadOnlyObservableCollection<TSource> source,
                Func<TSource, IEnumerable<TTarget>> selector)
                : this(
                    source, selector,
                    new CompositeReadOnlyObservableListSource<TTarget>(from item in source
                        select new CollectionContainer<TTarget>(selector(item))))
            {
            }

            public TTarget this[int index] => _composite.View[index];

            protected override IReadOnlyObservableCollection<TTarget> GetView()
            {
                return _composite.View;
            }

            public override bool ReceiveWeakEvent(Type managerType, object sender, EventArgs e)
            {
                if (!ReferenceEquals(sender, _composite.View))
                    return base.ReceiveWeakEvent(managerType, sender, e);
                if (managerType == typeof(CollectionChangedEventManager))
                    OnCollectionChanged((NotifyCollectionChangedEventArgs)e);
                else if (managerType == typeof(PropertyChangedEventManager))
                    OnPropertyChanged((PropertyChangedEventArgs)e);
                else
                    return false;
                return true;
            }
        }
    }
}<|MERGE_RESOLUTION|>--- conflicted
+++ resolved
@@ -394,23 +394,15 @@
         /// <typeparam name="T">The type of the list's elements.</typeparam>
         /// <param name="items">The list.</param>
         /// <returns></returns>
-<<<<<<< HEAD
-        public static IReadOnlyObservableList<T> ListAsObservable<T>(this IEnumerable<T> list)
-=======
         public static IReadOnlyObservableList<T> ListAsObservable<T>(this IEnumerable<T> items)
->>>>>>> b5573f7c
         {
             var observableCollection = items as ObservableCollection<T>;
             if (observableCollection != null)
                 return new ReadOnlyObservableList<T>(observableCollection);
-<<<<<<< HEAD
-            return new CustomReadOnlyObservableList<T>(list as IReadOnlyList<T> ?? new ListWrapper<T>(list));
-=======
             var list = items as IReadOnlyList<T>;
             if (list != null)    
                 return new CustomReadOnlyObservableList<T>(list);
             return new ListWrapper<T>(items);
->>>>>>> b5573f7c
         }
 
         /// <summary>
@@ -419,23 +411,15 @@
         /// <typeparam name="T">The type of the collection's elements.</typeparam>
         /// <param name="items">The collection.</param>
         /// <returns></returns>
-<<<<<<< HEAD
-        public static IReadOnlyObservableCollection<T> CollectionAsObservable<T>(this IEnumerable<T> collection)
-=======
         public static IReadOnlyObservableCollection<T> CollectionAsObservable<T>(this IEnumerable<T> items)
->>>>>>> b5573f7c
         {
             var observableCollection = items as ObservableCollection<T>;
             if (observableCollection != null)
                 return new ReadOnlyObservableList<T>(observableCollection);
-<<<<<<< HEAD
-            return new CustomReadOnlyObservableCollection<T>(collection as IReadOnlyCollection<T> ?? new CollectionWrapper<T>(collection));
-=======
             var collection = items as IReadOnlyCollection<T>;
             if (collection != null)
                 return new CustomReadOnlyObservableCollection<T>(collection);
             return new CollectionWrapper<T>(items);
->>>>>>> b5573f7c
         }
 
         /// <summary>
@@ -662,15 +646,9 @@
         {
             var containers = new List<CollectionContainer<T>>(others.Length + 1)
             {
-<<<<<<< HEAD
-                new CollectionContainer<T>(items as IReadOnlyCollection<T> ?? new CollectionWrapper<T>(items))
-            };
-            containers.AddRange(others.Select(c => new CollectionContainer<T>(c as IReadOnlyCollection<T> ?? new CollectionWrapper<T>(c))));
-=======
                 new CollectionContainer<T>(items)
             };
             containers.AddRange(others.Select(c => new CollectionContainer<T>(c)));
->>>>>>> b5573f7c
             var composite = new CompositeReadOnlyObservableListSource<T>(containers);
             return composite.View;
         }
@@ -688,8 +666,8 @@
         public static IReadOnlyObservableCollection<T> CollectionConcat<T>(this IEnumerable<T> items,
             params IEnumerable<T>[] others)
         {
-            var containers = new List<CollectionContainer<T>>(others.Length + 1) {new CollectionContainer<T>(items as IReadOnlyCollection<T> ?? new CollectionWrapper<T>(items))};
-            containers.AddRange(others.Select(c => new CollectionContainer<T>(c as IReadOnlyCollection<T> ?? new CollectionWrapper<T>(c))));
+            var containers = new List<CollectionContainer<T>>(others.Length + 1) {new CollectionContainer<T>(items)};
+            containers.AddRange(others.Select(c => new CollectionContainer<T>(c)));
             var composite = new CompositeReadOnlyObservableCollectionSource<T>(containers);
             return composite.View;
         }
@@ -754,11 +732,7 @@
         ///     that also appear in <paramref name="second"/>.
         /// </returns>
         public static IReadOnlyObservableCollection<T> CollectionExcept<T>(this IEnumerable<T> first,
-<<<<<<< HEAD
-            IReadOnlyCollection<T> second, IEqualityComparer<T> comparer = null)
-=======
             IEnumerable<T> second, IEqualityComparer<T> comparer = null)
->>>>>>> b5573f7c
         {
             return new SetDifferenceReadOnlyObservableCollection<T>(first, second, comparer);
         }
@@ -779,17 +753,12 @@
         public static IReadOnlyObservableList<TTarget> ListSelectMany<TSource, TTarget>(
             this IEnumerable<TSource> items, Func<TSource, IEnumerable<TTarget>> selector)
         {
-            var actualSelector = new Func<TSource, IReadOnlyCollection<TTarget>>(source =>
-            {
-                var selected = selector(source);
-                return selected as IReadOnlyCollection<TTarget> ?? new CollectionWrapper<TTarget>(selected);
-            });
             var collection = items as IReadOnlyObservableCollection<TSource>;
             var composite = new CompositeReadOnlyObservableListSource<TTarget>(from item in items
-                select new CollectionContainer<TTarget>(actualSelector(item)));
+                select new CollectionContainer<TTarget>(selector(item)));
             if (collection == null)
                 return composite.View;
-            return new ListUpdater<TSource, TTarget>(collection, actualSelector, composite);
+            return new ListUpdater<TSource, TTarget>(collection, selector, composite);
         }
 
         /// <summary>
@@ -808,17 +777,12 @@
         public static IReadOnlyObservableCollection<TTarget> CollectionSelectMany<TSource, TTarget>(
             this IEnumerable<TSource> items, Func<TSource, IEnumerable<TTarget>> selector)
         {
-            var actualSelector = new Func<TSource, IReadOnlyCollection<TTarget>>(source =>
-            {
-                var selected = selector(source);
-                return selected as IReadOnlyCollection<TTarget> ?? new CollectionWrapper<TTarget>(selected);
-            });
             var collection = items as IReadOnlyObservableCollection<TSource>;
             var composite = new CompositeReadOnlyObservableCollectionSource<TTarget>(from item in items
-                select new CollectionContainer<TTarget>(actualSelector(item)));
+                select new CollectionContainer<TTarget>(selector(item)));
             if (collection == null)
                 return composite.View;
-            return new CollectionUpdater<TSource, TTarget>(collection, actualSelector, composite);
+            return new CollectionUpdater<TSource, TTarget>(collection, selector, composite);
         }
 
         /// <summary>
