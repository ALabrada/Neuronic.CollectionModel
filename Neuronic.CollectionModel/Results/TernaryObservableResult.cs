--- conflicted
+++ resolved
@@ -4,11 +4,11 @@
 using System.Linq;
 using System.Text;
 using System.Threading.Tasks;
-<<<<<<< HEAD
+#if NETSTD
 using Neuronic.CollectionModel.WeakEventPattern;
-=======
+#else
 using System.Windows;
->>>>>>> 23bdc6e1
+#endif
 
 namespace Neuronic.CollectionModel.Results
 {
@@ -79,11 +79,7 @@
         {
             if (managerType != typeof(PropertyChangedEventManager))
                 return true;
-<<<<<<< HEAD
-            var args = (PropertyChangedEventArgs) e;
-=======
             var args = (PropertyChangedEventArgs)e;
->>>>>>> 23bdc6e1
             if (args.PropertyName != nameof(IObservableResult<TResult>.CurrentValue))
                 return true;
             if (ReferenceEquals(sender, Condition) || ReferenceEquals(sender, PositiveResult) || ReferenceEquals(sender, NegativeResult))
